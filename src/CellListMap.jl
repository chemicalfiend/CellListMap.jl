module CellListMap

using Base.Threads
using Parameters
using StaticArrays
using DocStringExtensions
using ProgressMeter

export Box
export CellList, UpdateCellList!
export map_pairwise!

"""

$(TYPEDEF)

$(TYPEDFIELDS)

Structure that contains some data required to compute the linked cells. To
be initialized with the box size and cutoff. 

## Example

```julia-repl
julia> sides = [250,250,250];

julia> cutoff = 10;

julia> box = Box(sides,cutoff)
Box{3, Float64}
  sides: [250.0, 250.0, 250.0]
  cutoff: 10.0
  number of cells on each dimension: [25, 25, 25] (lcell: 1)
  Total number of cells: 15625

```

"""
Base.@kwdef struct Box{N,T}
  unit_cell::SMatrix{N,N,T}
  unit_cell_center::SVector{N,T}
  unit_cell_max::SVector{N,T}
  lcell::Int
  nc::SVector{N,Int}
  cutoff::T
  cutoff_sq::T
end

"""

```
Box(unit_cell::AbstractMatrix, cutoff; T::DataType=Float64, lcell::Int=1)
```

Construct box structure given the cell matrix of lattice vectors. 

### Example
```julia
julia> unit_cell = [ 100   50    0 
                       0  120    0
                       0    0  130 ];

julia> box = Box(unit_cell,10)
Box{3, Float64}
  unit cell: [100.0 50.0 0.0; 0.0 120.0 0.0; 0.0 0.0 130.0]
  cutoff: 10.0
  number of cells on each dimension: [16, 13, 14] (lcell: 1)
  Total number of cells: 2912

```

"""
function Box(unit_cell::AbstractMatrix, cutoff, T::DataType, lcell::Int=1)
  N = size(unit_cell)[1]
  @assert N == size(unit_cell)[2] "Unit cell matrix must be square."
  @assert count(unit_cell .< 0) == 0 "Unit cell lattice vectors must only contain non-negative coordinates."
  unit_cell_max = SVector{N,T}(sum(@view(unit_cell[:,i]) for i in 1:N))
  unit_cell_center = unit_cell_max / 2 
  unit_cell = SMatrix{N,N,T}(unit_cell) 
  nc = SVector{N,Int}(ceil.(Int,max.(1,unit_cell_max/(cutoff/lcell)))) .+ 1
  return Box{N,T}(
    unit_cell,
    unit_cell_center,
    unit_cell_max,
    lcell,nc,
    cutoff,
    cutoff^2
  )
end
Box(unit_cell::AbstractMatrix,cutoff;T::DataType=Float64,lcell::Int=1) =
  Box(unit_cell,cutoff,T,lcell)

function Base.show(io::IO,::MIME"text/plain",box::Box)
  println(typeof(box))
  println("  unit cell: ", box.unit_cell) 
  println("  unit cell center: ", box.unit_cell_center) 
  println("  unit cell maximum: ", box.unit_cell_max) 
  println("  cutoff: ", box.cutoff)
  println("  number of cells on each dimension: ",box.nc, " (lcell: ",box.lcell,")")
  print("  Total number of cells: ", prod(box.nc))
end

"""

```
Box(sides::AbstractVector, cutoff; T::DataType=Float64, lcell::Int=1)
```

For orthorhombic unit cells, `Box` can be initialized with a vector of the length of each side. 

### Example
```julia
julia> box = Box([120,150,100],10)
Box{3, Float64}
  unit cell: [120.0 0.0 0.0; 0.0 150.0 0.0; 0.0 0.0 100.0]
  cutoff: 10.0
  number of cells on each dimension: [13, 16, 11] (lcell: 1)
  Total number of cells: 2288

```

"""
function Box(sides::AbstractVector, cutoff, T::DataType, lcell::Int=1)
  N = length(sides)
  cart_idxs = CartesianIndices((1:N,1:N))
  # Build unit cell matrix from lengths
  unit_cell = SMatrix{N,N,T}( 
    ntuple(N*N) do i
      c = cart_idxs[i]
      if c[1] == c[2] 
        return sides[c[1]] 
      else
        return zero(T)
      end
    end
  )
  return Box(unit_cell,cutoff,T,lcell) 
end
Box(sides::AbstractVector,cutoff;T::DataType=Float64,lcell::Int=1) =
  Box(sides,cutoff,T,lcell)

"""

$(TYPEDEF)

Copies particle coordinates and associated index, to build contiguous particle lists
in memory when building the cell lists. This strategy duplicates the particle coordinates
data, but is probably worth the effort.

"""
struct AtomWithIndex{N,T}
  index::Int
  coordinates::SVector{N,T}
end
AtomWithIndex{N,T}() where {N,T} = AtomWithIndex{N,T}(0,zero(SVector{N,T})) 

"""

$(TYPEDEF)

This structure contains the cell linear index and the information about if this cell
is in the border of the box (such that its neighbouring cells need to be wrapped) 

"""
struct Cell{N}
  icell::Int
  cartesian::CartesianIndex{N}
end

"""

$(TYPEDEF)

$(TYPEDFIELDS)

Structure that contains the cell lists information.

"""
Base.@kwdef struct CellList{N,T}
  ncwp::Vector{Int} # One-element vector to contain the *mutable* number of cells with particles
  ncp::Vector{Int} # One-element vector to contain the *mutable* number of particles in the computing box
  cwp::Vector{Cell{N}} # Indices of the unique cells with Particles
  fp::Vector{AtomWithIndex{N,T}} # First particle of cell 
  np::Vector{AtomWithIndex{N,T}} # Next particle of cell
end
function Base.show(io::IO,::MIME"text/plain",cl::CellList)
  println(typeof(cl))
  println("  $(cl.ncwp[1]) cells with particles.")
  println("  $(cl.ncp[1]) particles in computing box, including images.")
  print("  $(length(cl.np)/cl.ncwp[1]) particles per computing cell.")
end

# Structure that will cointain the cell lists of two independent sets of
# particles for cross-computation of interactions
@with_kw struct CellListPair{V,N,T}
  small::V
  large::CellList{N,T}
  swap::Bool
end      
function Base.show(io::IO,::MIME"text/plain",cl::CellListPair)
  print(typeof(cl),"\n")
  print("   $(length(cl.small)) particles in the smallest vector.\n")
  print("   $(cl.large.ncwp[1]) cells with particles.")
end
  
"""

```
CellList(x::AbstractVector{SVector{N,T}},box::Box,parallel=true) where {N,T}
```

Function that will initialize a `CellList` structure from scracth, given a vector
or particle coordinates (as `SVector`s) and a `Box`, which contain the size ofthe
system, cutoff, etc.  

### Example

```julia-repl
julia> box = Box([250,250,250],10);

julia> x = [ 250*rand(SVector{3,Float64}) for i in 1:100000 ];

julia> cl = CellListMap.CellList(x,box)
CellList{3, Float64}
  with 15597 cells with particles.

```

"""
function CellList(x::AbstractVector{SVector{N,T}},box::Box;parallel::Bool=true) where {N,T} 
  number_of_cells = ceil(Int,prod(box.nc))
  # number_of_particles is a lower bound, will be resized when necessary to incorporate particle images
  number_of_particles = length(x)
  ncwp = zeros(Int,1)
  ncp = zeros(Int,1)
  cwp = Vector{Cell{N}}(undef,number_of_cells)
  fp = Vector{AtomWithIndex{N,T}}(undef,number_of_cells)
  np = Vector{AtomWithIndex{N,T}}(undef,number_of_particles)
  cl = CellList{N,T}(ncwp,ncp,cwp,fp,np)
  return UpdateCellList!(x,box,cl,parallel=parallel)
end

"""

```
CellList(x::AbstractVector{SVector{N,T}},y::AbstractVector{SVector{N,T}},box::Box;parallel=true) where {N,T}
```

Function that will initialize a `CellListPair` structure from scracth, given two vectors
of particle coordinates and a `Box`, which contain the size ofthe system, cutoff, etc. The cell lists
will be constructed for the largest vector, and a reference to the smallest vector is annotated.


### Example

```julia-repl
julia> box = Box([250,250,250],10);

julia> x = [ 250*rand(SVector{3,Float64}) for i in 1:1000 ];

julia> y = [ 250*rand(SVector{3,Float64}) for i in 1:10000 ];

julia> cl = CellList(x,y,box)
CellListMap.CellListPair{Vector{SVector{3, Float64}}, 3, Float64}
   1000 particles in the smallest vector.
   7452 cells with particles.

```

"""
function CellList(
  x::AbstractVector{SVector{N,T}},
  y::AbstractVector{SVector{N,T}},
  box::Box;
  parallel::Bool=true
) where {N,T} 
  if length(x) <= length(y)
    y_cl = CellList(y,box,parallel=parallel)
<<<<<<< HEAD
    cl_pair = CellListPair(x,y_cl,swap=false)
  else
    x_cl = CellList(x,box,parallel=parallel)
    cl_pair = CellListPair(y,x_cl,swap=true)
=======
    cl_pair = CellListPair(small=x,large=y_cl,swap=false)
  else
    x_cl = CellList(x,box,parallel=parallel)
    cl_pair = CellListPair(small=y,large=x_cl,swap=true)
>>>>>>> 1629b7ac
  end
  return cl_pair
end

"""

```
UpdateCellList!(x::AbstractVector{SVector{N,T}},box::Box,cl:CellList{N,T},parallel=true) where {N,T}
```

Function that will update a previously allocated `CellList` structure, given new updated particle positions, for example.

```julia-repl
julia> box = Box([250,250,250],10);

julia> x = [ 250*rand(SVector{3,Float64}) for i in 1:1000 ];

julia> cl = CellList(x,box);

julia> box = Box([260,260,260],10);

julia> x = [ 260*rand(SVector{3,Float64}) for i in 1:1000 ];

julia> cl = UpdateCellList!(x,box,cl); # update lists

```

"""
function UpdateCellList!(
  x::AbstractVector{SVector{N,T}},
  box::Box,
  cl::CellList{N,T};
  parallel::Bool=true
) where {N,T}
  @unpack ncwp, cwp, fp, np = cl

  number_of_cells = prod(box.nc)
  if number_of_cells > length(cwp) 
    number_of_cells = ceil(Int,1.1*number_of_cells) # some margin in case of box size variations
    resize!(cwp,number_of_cells)
    resize!(fp,number_of_cells)
  end

  ncwp[1] = 0
  if parallel
    @threads for i in eachindex(cwp)
      cwp[i] = Cell{N}(0,zero(CartesianIndex{N}))
      fp[i] = AtomWithIndex{N,T}()
    end
    @threads for i in eachindex(np)
      np[i] = AtomWithIndex{N,T}()
    end
  else
    fill!(cwp,Cell{N}(0,zero(CartesianIndex{N})))
    fill!(fp,AtomWithIndex{N,T}())
    fill!(np,AtomWithIndex{N,T}())
  end

  #
  # Not worth paralellizing probably (would need to take care of concurrency)
  #
  for particle in x
    add_images_to_celllist!(particle,box,cl)
  end

  return cl
end

# Function that checks if the particule is outside the computation bounding box
function out_of_bounding_box(x::SVector{N,T},box::Box{N,T}) where {N,T}
  for i in 1:N
    (x[i] >= box.nc[i]*box.cutoff) && return true
    (x[i] < 0) && return true
  end
  return false
end
out_of_bounding_box(p::AtomWithIndex,box::Box{N,T}) where {N,T} =
  out_of_bounding_box(p.coordinates,box)

function add_images_to_celllist!(particle,box::Box{N,T},cl) where {N,T}
  # Wrap to first image with positive coordinates
  p = wrap_to_first(particle,box.unit_cell)
  # current particle position

  step = ntuple(i -> 0, N)

  for i in -10:10
    for j in -10:10
      x = translation_image(p,box.unit_cell,(i,j))
      if ! out_of_bounding_box(x,box)
        add_particle_to_celllist!(x,box,cl) 
      end
    end
  end 

#  add_particle_to_celllist!(p,box,cl) 
#  steps = Iterators.filter(
#    step -> findfirst(i -> i > 0, step) !== nothing,
#    Iterators.product(
#      ntuple(i -> -1:1, N)...
#    ) 
#  )
#  for dim in 1:N
#    indices = ntuple(i -> 0, N)
#    for step in steps
#      indices = ntuple( i -> indices[i] + step[i], N) 
#      x = translation_image(p,box.unit_cell,step)
#      @show indices, out_of_bounding_box(x,box), x
#      while ! out_of_bounding_box(x,box)
#        add_particle_to_celllist!(x,box,cl) 
#        indices = ntuple( i -> (i==dim) ? indices[i] + 1 : indices[i], N) 
#        x = translation_image(p,box.unit_cell,indices)
#        @show indices, out_of_bounding_box(x,box), x
#        readline()
#      end
#    end
#  end

#  for step in steps
#    indices = ntuple( i -> step[i], N) 
#    x = translation_image(p,box.unit_cell,step)
#    @show indices, out_of_bounding_box(x,box), x
#    while ! out_of_bounding_box(x,box)
#      readline()
#      add_particle_to_celllist!(x,box,cl) 
#      indices = ntuple( i -> indices[i] + step[i], N) 
#      x = translation_image(p,box.unit_cell,indices)
#      @show indices, out_of_bounding_box(x,box), x
#    end
#  end
  return nothing
end

"""

```
view_celllist_particles(cl::CellList)
```

Auxiliary function to view the particles of a computing box, including images created
for computing purposes.

### Example
```julia
julia> box = Box([ 100 50; 50 100 ],10);

julia> p = [ box.unit_cell_max .* rand(SVector{2,Float64}) for i in 1:1000 ];

julia> cl = CellList(p,box);

julia> x, y = CellListMap.view_celllist_particles(cl);

julia> using Plots

julia> scatter(x,y,label=nothing,xlims=(-10,180),ylims=(-10,180));

```

"""
function view_celllist_particles(cl::CellList{N,T}) where {N,T}
  @unpack ncwp, cwp, ncp, fp, np = cl
  x = Vector{SVector{N,T}}(undef,ncp[1])
  ip = 0
  for i in 1:ncwp[1]
    ip += 1
    p = fp[cwp[i].icell]
    x[ip] = p.coordinates
    while np[p.index].index > 0
      ip += 1
      x[ip] = p.coordinates
      p = np[p.index]
    end
  end
  return ([x[i][j] for i in 1:ncp[1]] for j in 1:N)
end

"""

Set one index of a cell list

"""
function add_particle_to_celllist!(particle::SVector{N,T},box,cl) where {N,T}
  @unpack ncwp, ncp, cwp, fp, np = cl
  ncp[1] += 1
  p = AtomWithIndex(cl.ncp[1],particle)
  icell_cartesian = particle_cell(p.coordinates,box)
  icell = cell_linear_index(box.nc,icell_cartesian)
  if fp[icell].index == 0
    ncwp[1] += 1
    cwp[ncwp[1]] = Cell{N}(icell,icell_cartesian)
  end
  if ncp[1] > length(np) 
    old_length = length(np)
    resize!(np,ceil(Int,1.2*old_length))
    for i in old_length+1:length(np)
      np[i] = AtomWithIndex{N,T}() 
    end
  end
  np[ncp[1]] = fp[icell]
  fp[icell] = p
  return nothing
end

"""

wrap_cell_fraction(x::SVector{N,T}, cell)

"""
function wrap_cell_fraction(x::T, cell) where T
  p = MVector{length(x),eltype(x)}(rem.(cell\x,1))
  for i in eachindex(p)
    if p[i] < 0
      p[i] += 1
    end
  end
  return p
end

"""

```
wrap_to_first(x::SVector{N,T},cell) where {N,T}
```

Wraps the coordinates of point `x` such that the returning coordinates are in the
first unit cell with all-positive coordinates. 

"""
function wrap_to_first(x::T,cell) where T<:AbstractVector
  p = wrap_cell_fraction(x,cell)
  return T(cell*p)
end

"""

```
wrap_relative_to(x::T, xref, cell) where T<:AbstractVector
```

Wraps the coordinates of point `x` such that it is the minimum image relative to `xref`. 

"""
function wrap_relative_to(x::T, xref, cell) where T<:AbstractVector
  return T(rem.(cell\(x-xref),1))
end

"""

```
translation_image(x::SVector{N,T},unit_cell,indices) where {N,T}
```

Translate vector `x` according to the `unit_cell` lattice vectors and the `indices`
provided.

"""
translation_image(x::SVector{N,T},unit_cell,indices) where {T,N} =
  x + unit_cell*SVector{N,T}(ntuple(i -> indices[i],N))

"""

```
UpdateCellList!(
  x::AbstractVector{SVector{N,T}},y::AbstractVector{SVector{N,T}},
  box::Box,cl:CellListPair,parallel=true
) where {N,T}
```

Function that will update a previously allocated `CellListPair` structure, given new updated particle positions, for example.

```julia-repl
julia> box = Box([250,250,250],10);

julia> x = [ 250*rand(SVector{3,Float64}) for i in 1:1000 ];

julia> y = [ 250*rand(SVector{3,Float64}) for i in 1:10000 ];

julia> cl = CellList(x,y,box);

julia> cl = UpdateCellList!(x,y,box,cl); # update lists

```

"""
function UpdateCellList!(
  x::AbstractVector{SVector{N,T}},
  y::AbstractVector{SVector{N,T}},
  box::Box,cl_pair::CellListPair;
  parallel::Bool=true
) where {N,T}

  if length(x) <= length(y)
    UpdateCellList!(y,box,cl_pair.large,parallel=parallel)
  else
    UpdateCellList!(x,box,cl_pair.large,parallel=parallel)
  end

  return cl_pair
end

"""

```
neighbour_cells(lcell::Int)
```

Function that returns the iterator of the cartesian indices of the cell that must be 
evaluated if the cells have sides of length `cutoff/lcell`. 

"""
function neighbour_cells(lcell)
  nb = Iterators.flatten((
    CartesianIndices((1:lcell,-lcell:lcell,-lcell:lcell)),
    CartesianIndices((0:0,1:lcell,-lcell:lcell)),
    CartesianIndices((0:0,0:0,1:lcell))
  ))
  return nb
end

neighbour_cells_all(lcell) = 
  CartesianIndices((-lcell:lcell,-lcell:lcell,-lcell:lcell))


"""

```
distance_sq(x,y)
```

Function to compute squared Euclidean distances between two n-dimensional vectors.

"""
@inline function distance_sq(x::AbstractVector{T}, y::AbstractVector{T}) where T
  @assert length(x) == length(y)
  d = zero(T)
  @inbounds for i in eachindex(x)
    d += (x[i]-y[i])^2
  end
  return d
end

"""

```
distance(x,y)
```

Function to compute Euclidean distances between two n-dimensional vectors.

"""
@inline distance(x::AbstractVector{T}, y::AbstractVector{T}) where T =
  sqrt(distance_sq(x,y))

"""

```
particle_cell(x::SVector{N,T}, box::Box) where {N,T}
```

Returns the coordinates of the computing cell to which a particle belongs, given its coordinates
and the cutoff/cell. 

"""
@inline particle_cell(x::SVector{N,T}, box::Box) where {N,T} =
  CartesianIndex(ntuple(i -> floor(Int,x[i]/(box.cutoff/box.lcell) + 1), N))

"""

```
cell_cartesian_indices(nc::SVector{N,Int}, i1D) where {N}
```

Given the linear index of the cell in the cell list, returns the cartesian indices 
of the cell (for arbitrary dimension N).

"""
@inline cell_cartesian_indices(nc::SVector{N,Int}, i1D) where {N} = 
  CartesianIndices(ntuple(i -> nc[i],N))[i1D]

"""

```
cell_linear_index(nc::SVector{N,Int}, indices) where N
```

Returns the index of the cell, in the 1D representation, from its cartesian coordinates. 

"""
@inline cell_linear_index(nc::SVector{N,Int}, indices) where N =
  LinearIndices(ntuple(i -> nc[i],N))[ntuple(i->indices[i],N)...]

"""

```
map_pairwise!(f::Function,output,box::Box,cl::CellList;parallel::Bool=true,show_progress::Bool=false)
```

This function will run over every pair of particles which are closer than `box.cutoff` and compute
the Euclidean distance between the particles, considering the periodic boundary conditions given
in the `Box` structure. If the distance is smaller than the cutoff, a function `f` of the coordinates
of the two particles will be computed. 

The function `f` receives six arguments as input: 
```
f(x,y,i,j,d2,output)
```
Which are the coordinates of one particle, the coordinates of the second particle, the index of the first particle, the index of the second particle, the squared distance between them, and the `output` variable. It has also to return the same `output` variable. Thus, `f` may or not mutate `output`, but in either case it must return it. With that, it is possible to compute an average property of the distance of the particles or, for example, build a histogram. The squared distance `d2` is computed internally for comparison with the `cutoff`, and is passed to the `f` because many times it is used for the desired computation. 

## Example

Computing the mean absolute difference in `x` position between random particles, remembering the number of pairs of `n` particles is `n(n-1)/2`. The function does not use the indices or the distance, such that we remove them from the parameters by using a closure.

```julia-repl
julia> n = 100_000;

julia> box = Box([250,250,250],10);

julia> x = [ box.sides .* rand(SVector{3,Float64}) for i in 1:n ];

julia> cl = CellList(x,box);

julia> f(x,y,sum_dx) = sum_dx + abs(x[1] - y[1])

julia> normalization = N / (N*(N-1)/2) # (number of particles) / (number of pairs)

julia> avg_dx = normalization * map_parwise!((x,y,i,j,d2,sum_dx) -> f(x,y,sum_dx), 0.0, box, cl)

```

"""
function map_pairwise!(f::F, output, box::Box, cl::CellList; 
  # Parallelization options
  parallel::Bool=true,
  output_threaded=(parallel ? [ deepcopy(output) for i in 1:nthreads() ] : nothing),
  reduce::Function=reduce,
  show_progress::Bool=false,
) where {F} # Needed for specialization for this function (avoids some allocations)
  if parallel && nthreads() > 1
    output = map_pairwise_parallel!(f,output,box,cl;
      output_threaded=output_threaded,
      reduce=reduce,
      show_progress=show_progress
    )
  else
    output = map_pairwise_serial!(f,output,box,cl,show_progress=show_progress)
  end
  return output
end

"""

```
map_pairwise!(f::Function,output,box::Box,cl::CellListPair)
```

The same but to evaluate some function between pairs of the particles of the vectors.

"""
function map_pairwise!(f::F1, output, box::Box, cl::CellListPair;
  # Parallelization options
  parallel::Bool=true,
  output_threaded=(parallel ? [ deepcopy(output) for i in 1:nthreads() ] : nothing),
  reduce::F2=reduce,
  show_progress::Bool=false
) where {F1,F2} # Needed for specialization for this function (avoids some allocations) 
  if parallel && nthreads() > 1
    output = map_pairwise_parallel!(f,output,box,cl;
      output_threaded=output_threaded,
      reduce=reduce,
      show_progress=show_progress
    )
  else
    output = map_pairwise_serial!(f,output,box,cl,show_progress=show_progress)
  end
  return output
end

#
# Serial version for self-pairwise computations
#
function map_pairwise_serial!(
  f::F, output, box::Box, cl::CellList; 
  show_progress::Bool=false
) where {F}
  show_progress && (p = Progress(cl.ncwp[1],dt=1))
  for icell in 1:cl.ncwp[1]
    output = inner_loop!(f,box,icell,cl,output) 
    show_progress && next!(p)
  end 
  return output
end

# Chunck splitter, we jump over cells such that possible 
# heterogeneities have greater changes of getting split into different chuncks
splitter(it,n) = it:nthreads():n

#
# Parallel version for self-pairwise computations
#
function map_pairwise_parallel!(f::F1, output, box::Box, cl::CellList;
  output_threaded=output_threaded,
  reduce::F2=reduce,
  show_progress::Bool=false
) where {F1,F2}
  show_progress && (p = Progress(cl.ncwp[1],dt=1))
  @threads for it in 1:nthreads() 
    for icell in splitter(it,cl.ncwp[1])
      output_threaded[it] = inner_loop!(f,box,icell,cl,output_threaded[it]) 
      show_progress && next!(p)
    end
  end 
  output = reduce(output,output_threaded)
  return output
end

function inner_loop!(f,box,icell,cl::CellList,output)
  @unpack sides, cutoff_sq = box
  cell = cl.cwp[icell]

  # loop over list of non-repeated particles of cell ic
  pᵢ = cl.fp[cell.icell]
  i = pᵢ.index
  while i > 0
    xpᵢ = pᵢ.coordinates
    pⱼ = cl.np[pᵢ.index] 
    j = pⱼ.index
    while j > 0
      if cell.inborder
        xpⱼ = wrapone(pⱼ.coordinates,sides,xpᵢ)
      else
        xpⱼ = pⱼ.coordinates
      end
      d2 = distance_sq(xpᵢ,xpⱼ)
      if d2 <= cutoff_sq
        output = f(xpᵢ,xpⱼ,i,j,d2,output)
      end
      pⱼ = cl.np[pⱼ.index]
      j = pⱼ.index
    end
    pᵢ = cl.np[pᵢ.index]
    i = pᵢ.index
  end
   
  for jcell in neighbour_cells(box.lcell)
    output = cell_output!(f,box,cell,cl,output,cell.cartesian+jcell)
  end

  return output
end

#
# loops over the particles of a neighbour cell
#
function cell_output!(f,box,cell,cl,output,jc_cartesian)
  @unpack sides, nc, cutoff_sq = box
  if cell.inborder
    jc_cartesian_wrapped = wrap_cell(nc,jc_cartesian)
  else
    jc_cartesian_wrapped = jc_cartesian
  end
  jc = cell_linear_index(nc,jc_cartesian_wrapped)

  # loop over list of non-repeated particles of cell ic
  pᵢ = cl.fp[cell.icell]
  i = pᵢ.index
  while i > 0
    xpᵢ = pᵢ.coordinates
    pⱼ = cl.fp[jc]
    j = pⱼ.index
    while j > 0
      if cell.inborder
        xpⱼ = wrapone(pⱼ.coordinates,sides,xpᵢ)
      else
        xpⱼ = pⱼ.coordinates
      end
      d2 = distance_sq(xpᵢ,xpⱼ)
      if d2 <= cutoff_sq
        output = f(xpᵢ,xpⱼ,i,j,d2,output)
      end
      pⱼ = cl.np[pⱼ.index]
      j = pⱼ.index
    end
    pᵢ = cl.np[pᵢ.index]
    i = pᵢ.index
  end

  return output
end

#
# Serial version for cross-interaction computations
#
function map_pairwise_serial!(f::F, output, box::Box, cl::CellListPair; 
  parallel::Bool=false,
  show_progress=show_progress
) where {F}
  show_progress && (p = Progress(length(cl.small),dt=1))
  for i in eachindex(cl.small)
    output = inner_loop!(f,output,i,box,cl)
    show_progress && next!(p)
  end
  return output
end

#
# Parallel version for cross-interaction computations
#
function map_pairwise_parallel!(f::F1, output, box::Box, cl::CellListPair;
  output_threaded=output_threaded,
  reduce::F2=reduce,
  parallel::Bool=false,
  show_progress=show_progress
) where {F1,F2}
  show_progress && (p = Progress(length(cl.small),dt=1))
  @threads for it in 1:nthreads()
    for i in splitter(it,length(cl.small))
      output_threaded[it] = inner_loop!(f,output_threaded[it],i,box,cl) 
      show_progress && next!(p)
    end
  end 
  output = reduce(output,output_threaded)
  return output
end

#
# Inner loop of cross-interaction computations
#
function inner_loop!(f,output,i,box,cl::CellListPair)
  @unpack sides, nc, lcell, cutoff_sq = box
  xpᵢ = wrapone(cl.small[i],box.sides)
  ic = particle_cell(xpᵢ,box)
  inborder = cell_in_border(ic,box)
  for neighbour_cell in neighbour_cells_all(lcell)
    if inborder
      jc_cartesian_wrapped = wrap_cell(nc,neighbour_cell+ic)
    else
      jc_cartesian_wrapped = neighbour_cell+ic
    end
    jc = cell_linear_index(nc,jc_cartesian_wrapped)
    pⱼ = cl.large.fp[jc]
    j = pⱼ.index
    # loop over particles of cell jc
    while j > 0
      if inborder
        xpⱼ = wrapone(pⱼ.coordinates,sides,xpᵢ)
      else
        xpⱼ = pⱼ.coordinates
      end
      d2 = distance_sq(xpᵢ,xpⱼ)
      if d2 <= cutoff_sq
<<<<<<< HEAD
        if cl.swap
          output = f(xpⱼ,xpᵢ,j,i,d2,output)
        else
          output = f(xpᵢ,xpⱼ,i,j,d2,output)
=======
        if ! cl.swap 
          output = f(xpᵢ,xpⱼ,i,j,d2,output)
        else
          output = f(xpⱼ,xpᵢ,j,i,d2,output)
>>>>>>> 1629b7ac
        end
      end
      pⱼ = cl.large.np[j]
      j = pⱼ.index
    end                                   
  end
  return output
end

#
# Functions to reduce the output of common options (vectors of numbers 
# and vectors of vectors)
#
reduce(output::Number, output_threaded::Vector{<:Number}) = sum(output_threaded)
function reduce(output::AbstractVector, output_threaded::AbstractVector{<:AbstractVector}) 
  for i in 1:nthreads()
    @. output += output_threaded[i]
  end
  return output
end

#
# Test and example functions
#
include("./naive.jl")
include("./examples.jl")
include("./halotools.jl")

end # module


<|MERGE_RESOLUTION|>--- conflicted
+++ resolved
@@ -276,17 +276,10 @@
 ) where {N,T} 
   if length(x) <= length(y)
     y_cl = CellList(y,box,parallel=parallel)
-<<<<<<< HEAD
-    cl_pair = CellListPair(x,y_cl,swap=false)
-  else
-    x_cl = CellList(x,box,parallel=parallel)
-    cl_pair = CellListPair(y,x_cl,swap=true)
-=======
     cl_pair = CellListPair(small=x,large=y_cl,swap=false)
   else
     x_cl = CellList(x,box,parallel=parallel)
     cl_pair = CellListPair(small=y,large=x_cl,swap=true)
->>>>>>> 1629b7ac
   end
   return cl_pair
 end
@@ -937,17 +930,10 @@
       end
       d2 = distance_sq(xpᵢ,xpⱼ)
       if d2 <= cutoff_sq
-<<<<<<< HEAD
-        if cl.swap
-          output = f(xpⱼ,xpᵢ,j,i,d2,output)
-        else
-          output = f(xpᵢ,xpⱼ,i,j,d2,output)
-=======
         if ! cl.swap 
           output = f(xpᵢ,xpⱼ,i,j,d2,output)
         else
           output = f(xpⱼ,xpᵢ,j,i,d2,output)
->>>>>>> 1629b7ac
         end
       end
       pⱼ = cl.large.np[j]
